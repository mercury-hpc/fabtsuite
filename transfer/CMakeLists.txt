--- conflicted
+++ resolved
@@ -10,28 +10,12 @@
 set(CMAKE_C_FLAGS "${CMAKE_C_FLAGS} -Wall -pedantic -Wextra -Werror")
 
 include_directories(${LIBFABRIC_INCLUDE_DIRS} ../hlog)
-<<<<<<< HEAD
 add_executable(fabtget fabtget.c)
-=======
-add_executable(fget fget.c)
-
->>>>>>> 7a453053
 message(STATUS "LIBFABRIC_LIBDIR=${LIBFABRIC_LIBDIR}")
 target_link_directories(fabtget PUBLIC ../hlog ${LIBFABRIC_LIBDIR})
 message(STATUS "LIBFABRIC_LIBRARIES=${LIBFABRIC_LIBRARIES}")
-<<<<<<< HEAD
 target_link_libraries(fabtget hlog ${LIBFABRIC_LIBRARIES})
-# ADD_CUSTOM_TARGET(link_target ALL
-#                  COMMAND ${CMAKE_COMMAND} -E create_symlink fabtget fabtput)
 install(TARGETS fabtget RUNTIME DESTINATION bin)
-=======
-target_link_libraries(fget hlog ${LIBFABRIC_LIBRARIES})
-
-# ADD_CUSTOM_TARGET(link_target ALL
-#                  COMMAND ${CMAKE_COMMAND} -E create_symlink fget fput)
-
-install(TARGETS fget RUNTIME DESTINATION transfer)
->>>>>>> 7a453053
 install(CODE "execute_process(
     COMMAND bash -c \"set -e
     cd $DESTDIR/${CMAKE_INSTALL_PREFIX}/bin/
