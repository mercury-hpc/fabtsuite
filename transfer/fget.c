--- conflicted
+++ resolved
@@ -2301,24 +2301,6 @@
   return waitable;
 }
 
-<<<<<<< HEAD
-static int
-extract_contexts_for_half(const session_t *session_half,
-    const struct epoll_event *events, int nevents, void **context,
-    bool waitable)
-{
-    int i, ncontexts = 0;
-    const session_t *from = session_half,
-                    *to = &session_half[WORKER_SESSIONS_MAX / 2];
-
-    if (!waitable) {
-        for (i = 0; i < to - from; i++) {
-            if (from[i].cxn == NULL)
-                continue;
-            context[ncontexts++] = from[i].cxn;
-        }
-        return ncontexts;
-=======
 static int extract_contexts_for_half(const session_t *session_half,
                                      const struct epoll_event *events,
                                      int nevents, void **context,
@@ -2332,7 +2314,6 @@
       if (from[i].cxn == NULL)
         continue;
       context[ncontexts++] = from[i].cxn;
->>>>>>> 05282764
     }
     return ncontexts;
   }
@@ -2345,13 +2326,8 @@
     if (c->parent == NULL)
       continue;
 
-<<<<<<< HEAD
-        if (c->parent < from || to <= c->parent)
-            continue;
-=======
     if (c->parent < from || upto <= c->parent)
       continue;
->>>>>>> 05282764
 
     context[ncontexts++] = c;
   }
